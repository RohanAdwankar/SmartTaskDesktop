import SwiftUI
import SwiftData

// Define a custom color scheme
extension Color {
    static let primaryColor = Color.blue
    static let accentColor = Color.orange
    static let backgroundColor = Color(NSColor.windowBackgroundColor)
    static let secondaryBackgroundColor = Color(NSColor.controlBackgroundColor)
    static let taskBackgroundColor = Color(NSColor.controlBackgroundColor).opacity(0.5)
}

struct ContentView: View {
    @Environment(\.modelContext) private var modelContext
    @Query private var tasks: [Task]
    @State private var selectedView: ViewType = .calendar
    @State private var calendarMode: CalendarMode = .month
    @State private var showingAddTask = false

    enum ViewType {
        case table, calendar
    }

    enum CalendarMode {
        case month, week, day
    }

    var body: some View {
        NavigationStack {
            VStack(spacing: 0) {
                // Updated Picker with consistent padding and background color
                Picker("View", selection: $selectedView) {
                    Text("Table").tag(ViewType.table)
                    Text("Calendar").tag(ViewType.calendar)
                }
                .pickerStyle(SegmentedPickerStyle())
                .padding()
                .background(Color.secondaryBackgroundColor)
                .cornerRadius(8)
                .padding(.horizontal)

                if selectedView == .table {
                    TaskTableView(tasks: tasks)
                } else {
                    CalendarView(mode: $calendarMode)
                }
            }
            .navigationTitle("Task Manager")
            .toolbar {
                ToolbarItem(placement: .primaryAction) {
                    Button(action: { showingAddTask = true }) {
                        Label("Add Task", systemImage: "plus")
                    }
                    .buttonStyle(.borderedProminent)
                    .tint(Color.accentColor)
                }
            }
            .sheet(isPresented: $showingAddTask) {
                AddEditTaskView()
            }
            .accentColor(Color.accentColor)
            .background(Color.backgroundColor)
        }
    }
}

struct TaskTableView: View {
    let tasks: [Task]
    @Environment(\.modelContext) private var modelContext
    
    var body: some View {
        List {
            ForEach(tasks) { task in
                NavigationLink(destination: TaskDetailView(task: task)) {
                    TaskRow(task: task)
                }
            }
            .onDelete(perform: deleteTasks)
        }
    }
    
    private func deleteTasks(at offsets: IndexSet) {
        for index in offsets {
            modelContext.delete(tasks[index])
        }
        do {
            try modelContext.save()
        } catch {
            print("Error deleting task: \(error)")
        }
    }
}

struct TaskRow: View {
    let task: Task
    
    var body: some View {
        VStack(alignment: .leading) {
            Text(task.name)
                .font(.headline)
            Text(task.taskDescription)
                .font(.subheadline)
            Text("Deadline: \(task.deadline, style: .date)")
                .font(.caption)
        }
    }
}

struct CalendarView: View {
    @Environment(\.modelContext) private var modelContext
    @Query var tasks: [Task]
    @Binding var mode: ContentView.CalendarMode
    @State private var selectedDate = Date()
    @State private var currentMonth = Date()

    private let calendar = Calendar.current
    private let dateFormatter: DateFormatter = {
        let formatter = DateFormatter()
        formatter.dateFormat = "MMMM yyyy"
        return formatter
    }()

    var body: some View {
        VStack(spacing: 0) {
            headerView
                .background(Color.secondaryBackgroundColor)

            switch mode {
            case .month:
                monthView
            case .week:
                weekView
            case .day:
                dayView
            }
        }
        .background(Color.backgroundColor)
    }

    private var headerView: some View {
        HStack {
<<<<<<< HEAD
            Button(action: { moveTime(by: -1) }) {
=======
            Button(action: { moveDate(by: -1) }) {
>>>>>>> 220bba8d
                Image(systemName: "chevron.left")
                    .foregroundColor(.primary)
            }
            Spacer()
            Text(headerTitle)
                .font(.headline)
                .foregroundColor(.primary)
            Spacer()
<<<<<<< HEAD
            Button(action: { moveTime(by: 1) }) {
=======
            Button(action: { moveDate(by: 1) }) {
>>>>>>> 220bba8d
                Image(systemName: "chevron.right")
                    .foregroundColor(.primary)
            }

            Picker("View", selection: $mode) {
                Text("Month").tag(ContentView.CalendarMode.month)
                Text("Week").tag(ContentView.CalendarMode.week)
                Text("Day").tag(ContentView.CalendarMode.day)
            }
            .pickerStyle(SegmentedPickerStyle())
            .frame(width: 200)
        }
        .padding()
    }

    private var headerTitle: String {
        switch mode {
        case .month:
            return dateFormatter.string(from: currentMonth)
        case .week:
            let weekInterval = calendar.dateInterval(of: .weekOfYear, for: selectedDate)!
            let formatter = DateFormatter()
            formatter.dateFormat = "MMM d"
            let start = formatter.string(from: weekInterval.start)
            let end = formatter.string(from: weekInterval.end - 1)
            return "\(start) - \(end)"
        case .day:
            let formatter = DateFormatter()
            formatter.dateFormat = "EEEE, MMM d"
            return formatter.string(from: selectedDate)
        }
    }

    private func moveTime(by value: Int) {
        switch mode {
        case .month:
            if let newMonth = calendar.date(byAdding: .month, value: value, to: currentMonth) {
                currentMonth = newMonth
            }
        case .week:
            if let newWeek = calendar.date(byAdding: .weekOfYear, value: value, to: selectedDate) {
                selectedDate = newWeek
            }
        case .day:
            if let newDay = calendar.date(byAdding: .day, value: value, to: selectedDate) {
                selectedDate = newDay
            }
        }
    }

    private var monthView: some View {
        VStack(spacing: 0) {
            dayOfWeekHeader
<<<<<<< HEAD
            LazyVGrid(columns: Array(repeating: GridItem(.flexible(), spacing: 0), count: 7), spacing: 0) {
=======
            LazyVGrid(columns: Array(repeating: GridItem(.flexible()), count: 7), spacing: 1) {
>>>>>>> 220bba8d
                ForEach(daysInMonth(), id: \.self) { date in
                    if let date = date {
                        dayCell(for: date)
                            .frame(maxWidth: .infinity, maxHeight: .infinity)
                            .border(Color.gray.opacity(0.2), width: 0.5)
                    } else {
                        Color.clear
                            .frame(maxWidth: .infinity, maxHeight: .infinity)
                            .border(Color.gray.opacity(0.2), width: 0.5)
                    }
                }
            }
        }
    }

    private var weekView: some View {
        VStack(spacing: 0) {
            dayOfWeekHeader
<<<<<<< HEAD
            ScrollView {
                LazyVGrid(columns: Array(repeating: GridItem(.flexible(), spacing: 0), count: 7), spacing: 0) {
                    ForEach(calendar.daysOfWeek(for: selectedDate), id: \.self) { date in
                        dayCell(for: date)
                            .frame(maxWidth: .infinity, minHeight: 100)
                            .border(Color.gray.opacity(0.2), width: 0.5)
=======
            HStack(spacing: 1) {
                ForEach(daysOfWeek, id: \.self) { date in
                    VStack {
                        Text("\(calendar.component(.day, from: date))")
                            .font(.headline)
                        ScrollView {
                            VStack(spacing: 2) {
                                ForEach(tasksForDate(date)) { task in
                                    taskView(for: task)
                                }
                            }
                        }
>>>>>>> 220bba8d
                    }
                    .frame(maxWidth: .infinity)
                    .border(Color.gray.opacity(0.2), width: 0.5)
                }
            }
        }
    }

    private var dayView: some View {
        ScrollView {
            VStack(spacing: 0) {
                ForEach(0..<24) { hour in
                    hourRow(for: hour)
                }
            }
        }
        .navigationTitle("\(selectedDate, formatter: dayFormatter)")
    }

    private let dayFormatter: DateFormatter = {
        let formatter = DateFormatter()
        formatter.dateFormat = "EEEE, MMM d"
        return formatter
    }()

    private func dayCell(for date: Date) -> some View {
        let isToday = calendar.isDateInToday(date)
        let isSelected = calendar.isDate(date, inSameDayAs: selectedDate)

        return VStack(spacing: 2) {
            Text(String(calendar.component(.day, from: date)))
                .font(.system(size: 14))
<<<<<<< HEAD
                .foregroundColor(isToday ? .white : .primary)
                .frame(width: 24, height: 24)
                .background(isToday ? Color.accentColor : Color.clear)
                .clipShape(Circle())
                .padding(4)

            Spacer()

            tasksForDate(date)
                .padding(4)

            Spacer()
        }
        .frame(maxWidth: .infinity, minHeight: 80)
        .background(isSelected ? Color.accentColor.opacity(0.1) : Color.clear)
        .contentShape(Rectangle()) // Ensures the entire cell is tappable
        .onTapGesture {
            selectedDate = date
        }
    }

=======
                .foregroundColor(isToday ? .blue : .primary)
                .frame(height: 20)
            
            ScrollView {
                VStack(spacing: 2) {
                    ForEach(tasksForDate(date)) { task in
                        taskView(for: task)
                    }
                }
            }
        }
        .frame(height: 120)
        .background(isSelected ? Color.blue.opacity(0.1) : Color.clear)
        .border(Color.gray.opacity(0.2), width: 0.5)
        .onTapGesture {
            selectedDate = date
        }
        .onDrop(of: [.plainText], delegate: DropViewDelegate(date: date, modelContext: modelContext))
    }
    
>>>>>>> 220bba8d
    private func hourRow(for hour: Int) -> some View {
        let hourDate = calendar.date(bySettingHour: hour, minute: 0, second: 0, of: selectedDate)!
        let hourTasks = tasks.filter {
            calendar.isDate($0.deadline, equalTo: hourDate, toGranularity: .hour)
        }

        return HStack(alignment: .top, spacing: 0) {
            Text(String(format: "%02d:00", hour))
                .frame(width: 60, alignment: .trailing)
                .padding(.trailing, 8)
<<<<<<< HEAD
                .foregroundColor(.secondary)

            Rectangle()
                .fill(Color.clear)
                .frame(width: 1)
                .background(Color.gray.opacity(0.2))

            if hourTasks.isEmpty {
                Rectangle()
                    .fill(Color.clear)
                    .frame(height: 60)
            } else {
                VStack(alignment: .leading, spacing: 2) {
                    ForEach(hourTasks) { task in
                        Text(task.name)
                            .font(.system(size: 12))
                            .lineLimit(1)
                            .padding(4)
                            .background(taskColor(for: task))
                            .foregroundColor(.white)
                            .cornerRadius(4)
                    }
                }
                .padding(4)
            }
        }
        .frame(height: 60)
        .border(Color.gray.opacity(0.2), width: 0.5)
    }

    private func tasksForDate(_ date: Date) -> some View {
        let dayTasks = tasks.filter { calendar.isDate($0.deadline, inSameDayAs: date) }
        return VStack(alignment: .leading, spacing: 2) {
            ForEach(dayTasks) { task in
                Text(task.name)
                    .font(.system(size: 12))
                    .lineLimit(1)
                    .padding(4)
                    .frame(maxWidth: .infinity, alignment: .leading)
                    .background(taskColor(for: task))
                    .foregroundColor(.white)
                    .cornerRadius(4)
=======
            
            ZStack(alignment: .topLeading) {
                Rectangle()
                    .fill(Color.clear)
                    .border(Color.gray.opacity(0.2), width: 0.5)
                
                ForEach(tasksForHour(hour)) { task in
                    taskView(for: task)
                        .padding(.leading, 2)
                }
>>>>>>> 220bba8d
            }
        }
        .frame(height: 60)
    }
<<<<<<< HEAD

=======
    
    private func taskView(for task: Task) -> some View {
        Text(task.name)
            .font(.system(size: 12))
            .lineLimit(1)
            .padding(4)
            .background(Color.blue.opacity(0.3))
            .cornerRadius(4)
            .onDrag {
                NSItemProvider(object: task.id.uuidString as NSString)
            }
    }
    
>>>>>>> 220bba8d
    private var dayOfWeekHeader: some View {
        HStack(spacing: 0) {
            ForEach(calendar.veryShortWeekdaySymbols, id: \.self) { day in
                Text(day)
                    .frame(maxWidth: .infinity)
                    .font(.caption)
                    .padding(.vertical, 5)
                    .background(Color.secondaryBackgroundColor)
                    .foregroundColor(.primary)
            }
        }
    }

    private func daysInMonth() -> [Date?] {
<<<<<<< HEAD
        guard let monthInterval = calendar.dateInterval(of: .month, for: currentMonth),
              let monthFirstWeek = calendar.dateInterval(of: .weekOfMonth, for: monthInterval.start),
              let monthLastWeek = calendar.dateInterval(of: .weekOfMonth, for: monthInterval.end - 1)
        else {
            return []
        }

        let dateInterval = DateInterval(start: monthFirstWeek.start, end: monthLastWeek.end)
        return calendar.generateDates(for: dateInterval, matching: DateComponents(hour: 0, minute: 0, second: 0))
            .map { date in
                if calendar.isDate(date, equalTo: monthInterval.start, toGranularity: .month) ||
                    calendar.isDate(date, equalTo: monthInterval.end, toGranularity: .month) {
                    return date
                }
                return nil
=======
        guard let monthInterval = calendar.dateInterval(of: .month, for: currentMonth) else { return [] }
        return calendar.generateDates(
            inside: monthInterval,
            matching: DateComponents(hour: 0, minute: 0, second: 0)
        )
        .map { date in
            if calendar.isDate(date, equalTo: monthInterval.start, toGranularity: .month) ||
               calendar.isDate(date, equalTo: monthInterval.end, toGranularity: .month) {
                return date
>>>>>>> 220bba8d
            }
            return nil
        }
    }
    
    private var daysOfWeek: [Date] {
        guard let weekInterval = calendar.dateInterval(of: .weekOfYear, for: selectedDate) else { return [] }
        return calendar.generateDates(
            inside: weekInterval,
            matching: DateComponents(hour: 0, minute: 0, second: 0)
        )
    }
    
    private func moveDate(by value: Int) {
        switch mode {
        case .month:
            currentMonth = calendar.date(byAdding: .month, value: value, to: currentMonth) ?? currentMonth
        case .week:
            selectedDate = calendar.date(byAdding: .weekOfYear, value: value, to: selectedDate) ?? selectedDate
        case .day:
            selectedDate = calendar.date(byAdding: .day, value: value, to: selectedDate) ?? selectedDate
        }
    }
    
    private func tasksForDate(_ date: Date) -> [Task] {
        tasks.filter { calendar.isDate($0.deadline, inSameDayAs: date) }
    }
<<<<<<< HEAD

    private func taskColor(for task: Task) -> Color {
        // Assign colors based on task properties if available
        return Color.primaryColor.opacity(0.7)
=======
    
    private func tasksForHour(_ hour: Int) -> [Task] {
        tasksForDate(selectedDate).filter { calendar.component(.hour, from: $0.deadline) == hour }
    }
    
    private var headerTitle: String {
        switch mode {
        case .month:
            return dateFormatter.string(from: currentMonth)
        case .week:
            let startOfWeek = calendar.date(from: calendar.dateComponents([.yearForWeekOfYear, .weekOfYear], from: selectedDate))!
            let endOfWeek = calendar.date(byAdding: .day, value: 6, to: startOfWeek)!
            return "\(dateFormatter.string(from: startOfWeek)) - \(calendar.component(.day, from: endOfWeek))"
        case .day:
            return dateFormatter.string(from: selectedDate)
        }
    }
}

struct DropViewDelegate: DropDelegate {
    let date: Date
    let modelContext: ModelContext
    
    func performDrop(info: DropInfo) -> Bool {
        guard let itemProvider = info.itemProviders(for: [.plainText]).first else { return false }
        
        itemProvider.loadObject(ofClass: NSString.self) { (id, error) in
            if let id = id as? String,
               let uuid = UUID(uuidString: id) {
                DispatchQueue.main.async {
                    if let task = try? modelContext.fetch(FetchDescriptor<Task>(predicate: #Predicate { $0.id == uuid })).first {
                        task.deadline = Calendar.current.date(bySettingHour: Calendar.current.component(.hour, from: task.deadline), minute: Calendar.current.component(.minute, from: task.deadline), second: 0, of: date) ?? date
                        try? modelContext.save()
                    }
                }
            }
        }
        
        return true
>>>>>>> 220bba8d
    }
}

extension Calendar {
<<<<<<< HEAD
    func generateDates(for dateInterval: DateInterval, matching components: DateComponents) -> [Date] {
        var dates = [dateInterval.start]

        enumerateDates(startingAfter: dateInterval.start,
                       matching: components,
                       matchingPolicy: .nextTime) { date, _, stop in
=======
    func generateDates(inside interval: DateInterval, matching components: DateComponents) -> [Date] {
        var dates: [Date] = []
        dates.append(interval.start)
        
        enumerateDates(startingAfter: interval.start, matching: components, matchingPolicy: .nextTime) { date, _, stop in
>>>>>>> 220bba8d
            if let date = date {
                if date < interval.end {
                    dates.append(date)
                } else {
                    stop = true
                }
            }
        }

        return dates
    }
<<<<<<< HEAD

    func daysOfWeek(for date: Date) -> [Date] {
        guard let weekInterval = dateInterval(of: .weekOfYear, for: date) else { return [] }
        return generateDates(for: weekInterval, matching: DateComponents(hour: 0, minute: 0, second: 0))
    }
}

struct TaskTableView: View {
    let tasks: [Task]

    var body: some View {
        List {
            ForEach(tasks) { task in
                NavigationLink(destination: TaskDetailView(task: task)) {
                    TaskRow(task: task)
                }
                .listRowBackground(Color.secondaryBackgroundColor)
            }
        }
        .listStyle(PlainListStyle())
    }
}

struct TaskRow: View {
    let task: Task

    var body: some View {
        VStack(alignment: .leading, spacing: 6) {
            Text(task.name)
                .font(.headline)
                .foregroundColor(.primary)
            Text(task.taskDescription)
                .font(.subheadline)
                .foregroundColor(.secondary)
            Text("Deadline: \(task.deadline, style: .date)")
                .font(.caption)
                .foregroundColor(.accentColor)
        }
        .padding()
        .background(Color.secondaryBackgroundColor)
        .cornerRadius(8)
        .shadow(radius: 1)
    }
=======
>>>>>>> 220bba8d
}

struct TaskDetailView: View {
    @Bindable var task: Task
    @State private var showingEditView = false

    var body: some View {
        Form {
            Section(header: Text("Task Details").foregroundColor(.accentColor)) {
                Text(task.name)
                    .font(.headline)
                Text(task.taskDescription)
                Text("Deadline: \(task.deadline, style: .date)")
            }

            Section(header: Text("Subtasks").foregroundColor(.accentColor)) {
                if let subtasks = task.subtasks, !subtasks.isEmpty {
                    ForEach(subtasks) { subtask in
                        Text(subtask.name)
                    }
                } else {
                    Text("No subtasks")
                        .foregroundColor(.secondary)
                }
            }
        }
        .navigationTitle("Task Details")
        .toolbar {
            ToolbarItem(placement: .primaryAction) {
                Button("Edit") {
                    showingEditView = true
                }
                .foregroundColor(.accentColor)
            }
        }
        .sheet(isPresented: $showingEditView) {
            AddEditTaskView(taskToEdit: task)
        }
    }
}
struct AddEditTaskView: View {
    @Environment(\.modelContext) private var modelContext
    @Environment(\.dismiss) private var dismiss
<<<<<<< HEAD
    @State private var name = ""
    @State private var taskDescription = ""
    @State private var deadline = Date()

    var task: Task?

    var body: some View {
        NavigationStack {
            Form {
                Section(header: Text("Task Details").foregroundColor(.accentColor)) {
                    TextField("Task Name", text: $name)
                    TextField("Description", text: $taskDescription)
                    DatePicker("Deadline", selection: $deadline, displayedComponents: [.date, .hourAndMinute])
                }
=======
    @State private var name: String
    @State private var taskDescription: String
    @State private var deadline: Date
    
    var taskToEdit: Task?
    
    init(taskToEdit: Task? = nil) {
        self.taskToEdit = taskToEdit
        _name = State(initialValue: taskToEdit?.name ?? "")
        _taskDescription = State(initialValue: taskToEdit?.taskDescription ?? "")
        _deadline = State(initialValue: taskToEdit?.deadline ?? Date())
    }
    
    var body: some View {
        NavigationStack {
            Form {
                TextField("Task Name", text: $name)
                TextField("Description", text: $taskDescription)
                DatePicker("Deadline", selection: $deadline, displayedComponents: [.date, .hourAndMinute])
>>>>>>> 220bba8d
            }
            .navigationTitle(taskToEdit == nil ? "Add Task" : "Edit Task")
            .toolbar {
                ToolbarItem(placement: .cancellationAction) {
                    Button("Cancel") {
                        dismiss()
                    }
                }
                ToolbarItem(placement: .confirmationAction) {
                    Button("Save") {
                        saveTask()
                    }
                    .disabled(name.isEmpty)
                    .foregroundColor(.accentColor)
                }
            }
        }
<<<<<<< HEAD
        .accentColor(.accentColor)
=======
>>>>>>> 220bba8d
    }

    private func saveTask() {
        if let taskToEdit = taskToEdit {
            taskToEdit.name = name
            taskToEdit.taskDescription = taskDescription
            taskToEdit.deadline = deadline
        } else {
            let newTask = Task(name: name, taskDescription: taskDescription, deadline: deadline)
            modelContext.insert(newTask)
        }
        
        do {
            try modelContext.save()
            dismiss()
        } catch {
            print("Error saving task: \(error)")
        }
    }
}<|MERGE_RESOLUTION|>--- conflicted
+++ resolved
@@ -139,11 +139,7 @@
 
     private var headerView: some View {
         HStack {
-<<<<<<< HEAD
             Button(action: { moveTime(by: -1) }) {
-=======
-            Button(action: { moveDate(by: -1) }) {
->>>>>>> 220bba8d
                 Image(systemName: "chevron.left")
                     .foregroundColor(.primary)
             }
@@ -152,11 +148,8 @@
                 .font(.headline)
                 .foregroundColor(.primary)
             Spacer()
-<<<<<<< HEAD
             Button(action: { moveTime(by: 1) }) {
-=======
-            Button(action: { moveDate(by: 1) }) {
->>>>>>> 220bba8d
+
                 Image(systemName: "chevron.right")
                     .foregroundColor(.primary)
             }
@@ -210,11 +203,8 @@
     private var monthView: some View {
         VStack(spacing: 0) {
             dayOfWeekHeader
-<<<<<<< HEAD
             LazyVGrid(columns: Array(repeating: GridItem(.flexible(), spacing: 0), count: 7), spacing: 0) {
-=======
-            LazyVGrid(columns: Array(repeating: GridItem(.flexible()), count: 7), spacing: 1) {
->>>>>>> 220bba8d
+
                 ForEach(daysInMonth(), id: \.self) { date in
                     if let date = date {
                         dayCell(for: date)
@@ -233,27 +223,12 @@
     private var weekView: some View {
         VStack(spacing: 0) {
             dayOfWeekHeader
-<<<<<<< HEAD
             ScrollView {
                 LazyVGrid(columns: Array(repeating: GridItem(.flexible(), spacing: 0), count: 7), spacing: 0) {
                     ForEach(calendar.daysOfWeek(for: selectedDate), id: \.self) { date in
                         dayCell(for: date)
                             .frame(maxWidth: .infinity, minHeight: 100)
                             .border(Color.gray.opacity(0.2), width: 0.5)
-=======
-            HStack(spacing: 1) {
-                ForEach(daysOfWeek, id: \.self) { date in
-                    VStack {
-                        Text("\(calendar.component(.day, from: date))")
-                            .font(.headline)
-                        ScrollView {
-                            VStack(spacing: 2) {
-                                ForEach(tasksForDate(date)) { task in
-                                    taskView(for: task)
-                                }
-                            }
-                        }
->>>>>>> 220bba8d
                     }
                     .frame(maxWidth: .infinity)
                     .border(Color.gray.opacity(0.2), width: 0.5)
@@ -286,7 +261,6 @@
         return VStack(spacing: 2) {
             Text(String(calendar.component(.day, from: date)))
                 .font(.system(size: 14))
-<<<<<<< HEAD
                 .foregroundColor(isToday ? .white : .primary)
                 .frame(width: 24, height: 24)
                 .background(isToday ? Color.accentColor : Color.clear)
@@ -308,28 +282,6 @@
         }
     }
 
-=======
-                .foregroundColor(isToday ? .blue : .primary)
-                .frame(height: 20)
-            
-            ScrollView {
-                VStack(spacing: 2) {
-                    ForEach(tasksForDate(date)) { task in
-                        taskView(for: task)
-                    }
-                }
-            }
-        }
-        .frame(height: 120)
-        .background(isSelected ? Color.blue.opacity(0.1) : Color.clear)
-        .border(Color.gray.opacity(0.2), width: 0.5)
-        .onTapGesture {
-            selectedDate = date
-        }
-        .onDrop(of: [.plainText], delegate: DropViewDelegate(date: date, modelContext: modelContext))
-    }
-    
->>>>>>> 220bba8d
     private func hourRow(for hour: Int) -> some View {
         let hourDate = calendar.date(bySettingHour: hour, minute: 0, second: 0, of: selectedDate)!
         let hourTasks = tasks.filter {
@@ -340,7 +292,6 @@
             Text(String(format: "%02d:00", hour))
                 .frame(width: 60, alignment: .trailing)
                 .padding(.trailing, 8)
-<<<<<<< HEAD
                 .foregroundColor(.secondary)
 
             Rectangle()
@@ -383,39 +334,12 @@
                     .background(taskColor(for: task))
                     .foregroundColor(.white)
                     .cornerRadius(4)
-=======
-            
-            ZStack(alignment: .topLeading) {
-                Rectangle()
-                    .fill(Color.clear)
-                    .border(Color.gray.opacity(0.2), width: 0.5)
-                
-                ForEach(tasksForHour(hour)) { task in
-                    taskView(for: task)
-                        .padding(.leading, 2)
-                }
->>>>>>> 220bba8d
+
             }
         }
         .frame(height: 60)
     }
-<<<<<<< HEAD
-
-=======
-    
-    private func taskView(for task: Task) -> some View {
-        Text(task.name)
-            .font(.system(size: 12))
-            .lineLimit(1)
-            .padding(4)
-            .background(Color.blue.opacity(0.3))
-            .cornerRadius(4)
-            .onDrag {
-                NSItemProvider(object: task.id.uuidString as NSString)
-            }
-    }
-    
->>>>>>> 220bba8d
+
     private var dayOfWeekHeader: some View {
         HStack(spacing: 0) {
             ForEach(calendar.veryShortWeekdaySymbols, id: \.self) { day in
@@ -430,7 +354,6 @@
     }
 
     private func daysInMonth() -> [Date?] {
-<<<<<<< HEAD
         guard let monthInterval = calendar.dateInterval(of: .month, for: currentMonth),
               let monthFirstWeek = calendar.dateInterval(of: .weekOfMonth, for: monthInterval.start),
               let monthLastWeek = calendar.dateInterval(of: .weekOfMonth, for: monthInterval.end - 1)
@@ -446,17 +369,6 @@
                     return date
                 }
                 return nil
-=======
-        guard let monthInterval = calendar.dateInterval(of: .month, for: currentMonth) else { return [] }
-        return calendar.generateDates(
-            inside: monthInterval,
-            matching: DateComponents(hour: 0, minute: 0, second: 0)
-        )
-        .map { date in
-            if calendar.isDate(date, equalTo: monthInterval.start, toGranularity: .month) ||
-               calendar.isDate(date, equalTo: monthInterval.end, toGranularity: .month) {
-                return date
->>>>>>> 220bba8d
             }
             return nil
         }
@@ -484,70 +396,19 @@
     private func tasksForDate(_ date: Date) -> [Task] {
         tasks.filter { calendar.isDate($0.deadline, inSameDayAs: date) }
     }
-<<<<<<< HEAD
 
     private func taskColor(for task: Task) -> Color {
-        // Assign colors based on task properties if available
         return Color.primaryColor.opacity(0.7)
-=======
-    
-    private func tasksForHour(_ hour: Int) -> [Task] {
-        tasksForDate(selectedDate).filter { calendar.component(.hour, from: $0.deadline) == hour }
-    }
-    
-    private var headerTitle: String {
-        switch mode {
-        case .month:
-            return dateFormatter.string(from: currentMonth)
-        case .week:
-            let startOfWeek = calendar.date(from: calendar.dateComponents([.yearForWeekOfYear, .weekOfYear], from: selectedDate))!
-            let endOfWeek = calendar.date(byAdding: .day, value: 6, to: startOfWeek)!
-            return "\(dateFormatter.string(from: startOfWeek)) - \(calendar.component(.day, from: endOfWeek))"
-        case .day:
-            return dateFormatter.string(from: selectedDate)
-        }
-    }
-}
-
-struct DropViewDelegate: DropDelegate {
-    let date: Date
-    let modelContext: ModelContext
-    
-    func performDrop(info: DropInfo) -> Bool {
-        guard let itemProvider = info.itemProviders(for: [.plainText]).first else { return false }
-        
-        itemProvider.loadObject(ofClass: NSString.self) { (id, error) in
-            if let id = id as? String,
-               let uuid = UUID(uuidString: id) {
-                DispatchQueue.main.async {
-                    if let task = try? modelContext.fetch(FetchDescriptor<Task>(predicate: #Predicate { $0.id == uuid })).first {
-                        task.deadline = Calendar.current.date(bySettingHour: Calendar.current.component(.hour, from: task.deadline), minute: Calendar.current.component(.minute, from: task.deadline), second: 0, of: date) ?? date
-                        try? modelContext.save()
-                    }
-                }
-            }
-        }
-        
-        return true
->>>>>>> 220bba8d
     }
 }
 
 extension Calendar {
-<<<<<<< HEAD
     func generateDates(for dateInterval: DateInterval, matching components: DateComponents) -> [Date] {
         var dates = [dateInterval.start]
 
         enumerateDates(startingAfter: dateInterval.start,
                        matching: components,
                        matchingPolicy: .nextTime) { date, _, stop in
-=======
-    func generateDates(inside interval: DateInterval, matching components: DateComponents) -> [Date] {
-        var dates: [Date] = []
-        dates.append(interval.start)
-        
-        enumerateDates(startingAfter: interval.start, matching: components, matchingPolicy: .nextTime) { date, _, stop in
->>>>>>> 220bba8d
             if let date = date {
                 if date < interval.end {
                     dates.append(date)
@@ -559,8 +420,6 @@
 
         return dates
     }
-<<<<<<< HEAD
-
     func daysOfWeek(for date: Date) -> [Date] {
         guard let weekInterval = dateInterval(of: .weekOfYear, for: date) else { return [] }
         return generateDates(for: weekInterval, matching: DateComponents(hour: 0, minute: 0, second: 0))
@@ -603,8 +462,7 @@
         .cornerRadius(8)
         .shadow(radius: 1)
     }
-=======
->>>>>>> 220bba8d
+
 }
 
 struct TaskDetailView: View {
@@ -648,7 +506,6 @@
 struct AddEditTaskView: View {
     @Environment(\.modelContext) private var modelContext
     @Environment(\.dismiss) private var dismiss
-<<<<<<< HEAD
     @State private var name = ""
     @State private var taskDescription = ""
     @State private var deadline = Date()
@@ -663,27 +520,6 @@
                     TextField("Description", text: $taskDescription)
                     DatePicker("Deadline", selection: $deadline, displayedComponents: [.date, .hourAndMinute])
                 }
-=======
-    @State private var name: String
-    @State private var taskDescription: String
-    @State private var deadline: Date
-    
-    var taskToEdit: Task?
-    
-    init(taskToEdit: Task? = nil) {
-        self.taskToEdit = taskToEdit
-        _name = State(initialValue: taskToEdit?.name ?? "")
-        _taskDescription = State(initialValue: taskToEdit?.taskDescription ?? "")
-        _deadline = State(initialValue: taskToEdit?.deadline ?? Date())
-    }
-    
-    var body: some View {
-        NavigationStack {
-            Form {
-                TextField("Task Name", text: $name)
-                TextField("Description", text: $taskDescription)
-                DatePicker("Deadline", selection: $deadline, displayedComponents: [.date, .hourAndMinute])
->>>>>>> 220bba8d
             }
             .navigationTitle(taskToEdit == nil ? "Add Task" : "Edit Task")
             .toolbar {
@@ -701,10 +537,7 @@
                 }
             }
         }
-<<<<<<< HEAD
         .accentColor(.accentColor)
-=======
->>>>>>> 220bba8d
     }
 
     private func saveTask() {
